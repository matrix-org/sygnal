--- conflicted
+++ resolved
@@ -19,15 +19,11 @@
 import copy
 import logging
 import os
-<<<<<<< HEAD
 from asyncio.futures import Future
 from datetime import timezone
 from ssl import SSLContext
 from typing import Tuple, Optional, Callable
-=======
-from datetime import timezone
 from typing import Dict
->>>>>>> a981860f
 from uuid import uuid4
 
 import aioapns
