# -*- coding: utf-8 -*-
<<<<<<< HEAD
# Copyright 2025 New Vector Ltd.
# Copyright 2020 The Matrix.org Foundation C.I.C.
=======
# Copyright 2025 The Matrix.org Foundation C.I.C.
>>>>>>> aeb5d9bc
#
# SPDX-License-Identifier: AGPL-3.0-only OR LicenseRef-Element-Commercial
# Please see LICENSE files in the repository root for full details.
#
# Originally licensed under the Apache License, Version 2.0:
# <http://www.apache.org/licenses/LICENSE-2.0>.

import sys
from importlib.metadata import PackageNotFoundError, version
from os import environ

try:
    __version__ = version("matrix-sygnal")
except PackageNotFoundError:
    # package is not installed
    pass

if environ.get("RUN_DESPITE_UNSUPPORTED") != "Y":
    # Update your remotes folks.
    announcement = """
    Sygnal is no longer being developed under the matrix-org organization. See the
    README.md for more details.

    Please update your git remote to pull from element-hq/sygnal:

       git remote set-url origin git@github.com:element-hq/sygnal.git
    """
    print(announcement)
    sys.exit(1)<|MERGE_RESOLUTION|>--- conflicted
+++ resolved
@@ -1,10 +1,6 @@
 # -*- coding: utf-8 -*-
-<<<<<<< HEAD
 # Copyright 2025 New Vector Ltd.
-# Copyright 2020 The Matrix.org Foundation C.I.C.
-=======
 # Copyright 2025 The Matrix.org Foundation C.I.C.
->>>>>>> aeb5d9bc
 #
 # SPDX-License-Identifier: AGPL-3.0-only OR LicenseRef-Element-Commercial
 # Please see LICENSE files in the repository root for full details.
