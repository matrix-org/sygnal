# -*- coding: utf-8 -*-
# Copyright 2014 Leon Handreke
# Copyright 2017 New Vector Ltd
# Copyright 2019-2020 The Matrix.org Foundation C.I.C.
#
# Licensed under the Apache License, Version 2.0 (the "License");
# you may not use this file except in compliance with the License.
# You may obtain a copy of the License at
#
#     http://www.apache.org/licenses/LICENSE-2.0
#
# Unless required by applicable law or agreed to in writing, software
# distributed under the License is distributed on an "AS IS" BASIS,
# WITHOUT WARRANTIES OR CONDITIONS OF ANY KIND, either express or implied.
# See the License for the specific language governing permissions and
# limitations under the License.
import json
import logging
import time
from io import BytesIO
from typing import TYPE_CHECKING, Any, Dict, List, Tuple, AnyStr

from opentracing import Span, logs, tags
from prometheus_client import Counter, Gauge, Histogram
from twisted.internet.defer import DeferredSemaphore
from twisted.web.client import FileBodyProducer, HTTPConnectionPool, readBody
from twisted.web.http_headers import Headers
from twisted.web.iweb import IResponse

from sygnal.exceptions import (
    NotificationDispatchException,
    PushkinSetupException,
    TemporaryNotificationDispatchException,
)
from sygnal.helper.context_factory import ClientTLSOptionsFactory
from sygnal.helper.proxy.proxyagent_twisted import ProxyAgent
from sygnal.notifications import ConcurrencyLimitedPushkin
from sygnal.utils import NotificationLoggerAdapter, json_decoder, twisted_sleep

<<<<<<< HEAD
from .exceptions import PushkinSetupException
from .notifications import (
    ConcurrencyLimitedPushkin,
    Device,
    Notification,
    NotificationContext,
)

if TYPE_CHECKING:
    from sygnal.sygnal import Sygnal

=======
>>>>>>> 59df2b77
QUEUE_TIME_HISTOGRAM = Histogram(
    "sygnal_gcm_queue_time", "Time taken waiting for a connection to GCM"
)

SEND_TIME_HISTOGRAM = Histogram(
    "sygnal_gcm_request_time", "Time taken to send HTTP request to GCM"
)

PENDING_REQUESTS_GAUGE = Gauge(
    "sygnal_pending_gcm_requests", "Number of GCM requests waiting for a connection"
)

ACTIVE_REQUESTS_GAUGE = Gauge(
    "sygnal_active_gcm_requests", "Number of GCM requests in flight"
)

RESPONSE_STATUS_CODES_COUNTER = Counter(
    "sygnal_gcm_status_codes",
    "Number of HTTP response status codes received from GCM",
    labelnames=["pushkin", "code"],
)

logger = logging.getLogger(__name__)

GCM_URL = b"https://fcm.googleapis.com/fcm/send"
MAX_TRIES = 3
RETRY_DELAY_BASE = 10
MAX_BYTES_PER_FIELD = 1024

# The error codes that mean a registration ID will never
# succeed and we should reject it upstream.
# We include NotRegistered here too for good measure, even
# though gcm-client 'helpfully' extracts these into a separate
# list.
BAD_PUSHKEY_FAILURE_CODES = [
    "MissingRegistration",
    "InvalidRegistration",
    "NotRegistered",
    "InvalidPackageName",
    "MismatchSenderId",
]

# Failure codes that mean the message in question will never
# succeed, so don't retry, but the registration ID is fine
# so we should not reject it upstream.
BAD_MESSAGE_FAILURE_CODES = ["MessageTooBig", "InvalidDataKey", "InvalidTtl"]

DEFAULT_MAX_CONNECTIONS = 20


class GcmPushkin(ConcurrencyLimitedPushkin):
    """
    Pushkin that relays notifications to Google/Firebase Cloud Messaging.
    """

    UNDERSTOOD_CONFIG_FIELDS = {
        "type",
        "api_key",
        "fcm_options",
        "max_connections",
    } | ConcurrencyLimitedPushkin.UNDERSTOOD_CONFIG_FIELDS

<<<<<<< HEAD
    def __init__(self, name: str, sygnal: "Sygnal", config: Dict[str, Any]) -> None:
        super(GcmPushkin, self).__init__(name, sygnal, config)
=======
    def __init__(self, name, sygnal, config):
        super().__init__(name, sygnal, config)
>>>>>>> 59df2b77

        nonunderstood = set(self.cfg.keys()).difference(self.UNDERSTOOD_CONFIG_FIELDS)
        if len(nonunderstood) > 0:
            logger.warning(
                "The following configuration fields are not understood: %s",
                nonunderstood,
            )

        self.http_pool = HTTPConnectionPool(reactor=sygnal.reactor)
        self.max_connections = self.get_config(
            "max_connections", int, DEFAULT_MAX_CONNECTIONS
        )

        self.connection_semaphore = DeferredSemaphore(self.max_connections)
        self.http_pool.maxPersistentPerHost = self.max_connections

        tls_client_options_factory = ClientTLSOptionsFactory()

        # use the Sygnal global proxy configuration
        proxy_url = sygnal.config.get("proxy")

        self.http_agent = ProxyAgent(
            reactor=sygnal.reactor,
            pool=self.http_pool,
            contextFactory=tls_client_options_factory,
            proxy_url_str=proxy_url,
        )

        self.api_key = self.get_config("api_key", str)
        if not self.api_key:
            raise PushkinSetupException("No API key set in config")

        # Use the fcm_options config dictionary as a foundation for the body;
        # this lets the Sygnal admin choose custom FCM options
        # (e.g. content_available).
        self.base_request_body = self.get_config("fcm_options", dict, {})
        if not isinstance(self.base_request_body, dict):
            raise PushkinSetupException(
                "Config field fcm_options, if set, must be a dictionary of options"
            )

    @classmethod
    async def create(
        cls, name: str, sygnal: "Sygnal", config: Dict[str, Any]
    ) -> "GcmPushkin":
        """
        Override this if your pushkin needs to call async code in order to
        be constructed. Otherwise, it defaults to just invoking the Python-standard
        __init__ constructor.

        Returns:
            an instance of this Pushkin
        """
        return cls(name, sygnal, config)

    async def _perform_http_request(
        self, body: Dict, headers: Dict[AnyStr, List[AnyStr]]
    ) -> Tuple[IResponse, str]:
        """
        Perform an HTTP request to the FCM server with the body and headers
        specified.
        Args:
            body: Body. Will be JSON-encoded.
            headers: HTTP Headers.

        Returns:

        """
        body_producer = FileBodyProducer(BytesIO(json.dumps(body).encode()))

        # we use the semaphore to actually limit the number of concurrent
        # requests, since the HTTPConnectionPool will actually just lead to more
        # requests being created but not pooled – it does not perform limiting.
        with QUEUE_TIME_HISTOGRAM.time():
            with PENDING_REQUESTS_GAUGE.track_inprogress():
                await self.connection_semaphore.acquire()

        try:
            with SEND_TIME_HISTOGRAM.time():
                with ACTIVE_REQUESTS_GAUGE.track_inprogress():
                    response = await self.http_agent.request(
                        b"POST",
                        GCM_URL,
                        headers=Headers(headers),
                        bodyProducer=body_producer,
                    )
                    response_text = (await readBody(response)).decode()
        except Exception as exception:
            raise TemporaryNotificationDispatchException(
                "GCM request failure"
            ) from exception
        finally:
            self.connection_semaphore.release()
        return response, response_text

    async def _request_dispatch(
        self,
        n: Notification,
        log: NotificationLoggerAdapter,
        body: dict,
        headers: Dict[AnyStr, List[AnyStr]],
        pushkeys: List[str],
        span: Span,
    ) -> Tuple[List[str], List[str]]:
        poke_start_time = time.time()

        failed = []

        response, response_text = await self._perform_http_request(body, headers)

        RESPONSE_STATUS_CODES_COUNTER.labels(
            pushkin=self.name, code=response.code
        ).inc()

        log.debug("GCM request took %f seconds", time.time() - poke_start_time)

        span.set_tag(tags.HTTP_STATUS_CODE, response.code)

        if 500 <= response.code < 600:
            log.debug("%d from server, waiting to try again", response.code)

            retry_after = None

            for header_value in response.headers.getRawHeaders(
                b"retry-after", default=[]
            ):
                retry_after = int(header_value)
                span.log_kv({"event": "gcm_retry_after", "retry_after": retry_after})

            raise TemporaryNotificationDispatchException(
                "GCM server error, hopefully temporary.", custom_retry_delay=retry_after
            )
        elif response.code == 400:
            log.error(
                "%d from server, we have sent something invalid! Error: %r",
                response.code,
                response_text,
            )
            # permanent failure: give up
            raise NotificationDispatchException("Invalid request")
        elif response.code == 401:
            log.error(
                "401 from server! Our API key is invalid? Error: %r", response_text
            )
            # permanent failure: give up
            raise NotificationDispatchException("Not authorised to push")
        elif response.code == 404:
            # assume they're all failed
            log.info("Reg IDs %r get 404 response; assuming unregistered", pushkeys)
            return pushkeys, []
        elif 200 <= response.code < 300:
            try:
                resp_object = json_decoder.decode(response_text)
            except ValueError:
                raise NotificationDispatchException("Invalid JSON response from GCM.")
            if "results" not in resp_object:
                log.error(
                    "%d from server but response contained no 'results' key: %r",
                    response.code,
                    response_text,
                )
            if len(resp_object["results"]) < len(pushkeys):
                log.error(
                    "Sent %d notifications but only got %d responses!",
                    len(n.devices),
                    len(resp_object["results"]),
                )
                span.log_kv(
                    {
                        logs.EVENT: "gcm_response_mismatch",
                        "num_devices": len(n.devices),
                        "num_results": len(resp_object["results"]),
                    }
                )

            # determine which pushkeys to retry or forget about
            new_pushkeys = []
            for i, result in enumerate(resp_object["results"]):
                if "error" in result:
                    log.warning(
                        "Error for pushkey %s: %s", pushkeys[i], result["error"]
                    )
                    span.set_tag("gcm_error", result["error"])
                    if result["error"] in BAD_PUSHKEY_FAILURE_CODES:
                        log.info(
                            "Reg ID %r has permanently failed with code %r: "
                            "rejecting upstream",
                            pushkeys[i],
                            result["error"],
                        )
                        failed.append(pushkeys[i])
                    elif result["error"] in BAD_MESSAGE_FAILURE_CODES:
                        log.info(
                            "Message for reg ID %r has permanently failed with code %r",
                            pushkeys[i],
                            result["error"],
                        )
                    else:
                        log.info(
                            "Reg ID %r has temporarily failed with code %r",
                            pushkeys[i],
                            result["error"],
                        )
                        new_pushkeys.append(pushkeys[i])
            return failed, new_pushkeys
        else:
            raise NotificationDispatchException(
                f"Unknown GCM response code {response.code}"
            )

    async def _dispatch_notification_unlimited(
        self, n: Notification, device: Device, context: NotificationContext
    ) -> List[str]:
        log = NotificationLoggerAdapter(logger, {"request_id": context.request_id})

        pushkeys = [
            device.pushkey for device in n.devices if device.app_id == self.name
        ]
        # Resolve canonical IDs for all pushkeys

        if pushkeys[0] != device.pushkey:
            # Only send notifications once, to all devices at once.
            return []

        # The pushkey is kind of secret because you can use it to send push
        # to someone.
        # span_tags = {"pushkeys": pushkeys}
        span_tags = {"gcm_num_devices": len(pushkeys)}

        with self.sygnal.tracer.start_span(
            "gcm_dispatch", tags=span_tags, child_of=context.opentracing_span
        ) as span_parent:
            data = GcmPushkin._build_data(n, device)
            headers = {
                "User-Agent": ["sygnal"],
                "Content-Type": ["application/json"],
                "Authorization": ["key=%s" % (self.api_key,)],
            }

            # TODO: Implement collapse_key to queue only one message per room.
            failed: List[str] = []

            body = self.base_request_body.copy()
            body["data"] = data
            body["priority"] = "normal" if n.prio == "low" else "high"

            for retry_number in range(0, MAX_TRIES):
                if len(pushkeys) == 1:
                    body["to"] = pushkeys[0]
                else:
                    body["registration_ids"] = pushkeys

                log.info("Sending (attempt %i) => %r", retry_number, pushkeys)

                try:
                    span_tags = {"retry_num": retry_number}

                    with self.sygnal.tracer.start_span(
                        "gcm_dispatch_try", tags=span_tags, child_of=span_parent
                    ) as span:
                        new_failed, new_pushkeys = await self._request_dispatch(
                            n, log, body, headers, pushkeys, span
                        )
                    pushkeys = new_pushkeys
                    failed += new_failed

                    if len(pushkeys) == 0:
                        break
                except TemporaryNotificationDispatchException as exc:
                    retry_delay = RETRY_DELAY_BASE * (2 ** retry_number)
                    if exc.custom_retry_delay is not None:
                        retry_delay = exc.custom_retry_delay

                    log.warning(
                        "Temporary failure, will retry in %d seconds",
                        retry_delay,
                        exc_info=True,
                    )

                    span_parent.log_kv(
                        {"event": "temporary_fail", "retrying_in": retry_delay}
                    )

                    await twisted_sleep(
                        retry_delay, twisted_reactor=self.sygnal.reactor
                    )

            if len(pushkeys) > 0:
                log.info("Gave up retrying reg IDs: %r", pushkeys)
            # Count the number of failed devices.
            span_parent.set_tag("gcm_num_failed", len(failed))
            return failed

    @staticmethod
    def _build_data(n: Notification, device: Device) -> Dict[str, Any]:
        """
        Build the payload data to be sent.
        Args:
            n: Notification to build the payload for.
            device: Device information to which the constructed payload
            will be sent.

        Returns:
            JSON-compatible dict
        """
        data = {}

        if device.data:
            data.update(device.data.get("default_payload", {}))

        for attr in [
            "event_id",
            "type",
            "sender",
            "room_name",
            "room_alias",
            "membership",
            "sender_display_name",
            "content",
            "room_id",
        ]:
            if hasattr(n, attr):
                data[attr] = getattr(n, attr)
                # Truncate fields to a sensible maximum length. If the whole
                # body is too long, GCM will reject it.
                if data[attr] is not None and len(data[attr]) > MAX_BYTES_PER_FIELD:
                    data[attr] = data[attr][0:MAX_BYTES_PER_FIELD]

        data["prio"] = "high"
        if n.prio == "low":
            data["prio"] = "normal"

        if getattr(n, "counts", None):
            data["unread"] = n.counts.unread
            data["missed_calls"] = n.counts.missed_calls

        return data<|MERGE_RESOLUTION|>--- conflicted
+++ resolved
@@ -29,17 +29,14 @@
 
 from sygnal.exceptions import (
     NotificationDispatchException,
-    PushkinSetupException,
     TemporaryNotificationDispatchException,
 )
 from sygnal.helper.context_factory import ClientTLSOptionsFactory
 from sygnal.helper.proxy.proxyagent_twisted import ProxyAgent
-from sygnal.notifications import ConcurrencyLimitedPushkin
 from sygnal.utils import NotificationLoggerAdapter, json_decoder, twisted_sleep
 
-<<<<<<< HEAD
-from .exceptions import PushkinSetupException
-from .notifications import (
+from sygnal.exceptions import PushkinSetupException
+from sygnal.notifications import (
     ConcurrencyLimitedPushkin,
     Device,
     Notification,
@@ -49,8 +46,6 @@
 if TYPE_CHECKING:
     from sygnal.sygnal import Sygnal
 
-=======
->>>>>>> 59df2b77
 QUEUE_TIME_HISTOGRAM = Histogram(
     "sygnal_gcm_queue_time", "Time taken waiting for a connection to GCM"
 )
@@ -113,13 +108,8 @@
         "max_connections",
     } | ConcurrencyLimitedPushkin.UNDERSTOOD_CONFIG_FIELDS
 
-<<<<<<< HEAD
     def __init__(self, name: str, sygnal: "Sygnal", config: Dict[str, Any]) -> None:
-        super(GcmPushkin, self).__init__(name, sygnal, config)
-=======
-    def __init__(self, name, sygnal, config):
         super().__init__(name, sygnal, config)
->>>>>>> 59df2b77
 
         nonunderstood = set(self.cfg.keys()).difference(self.UNDERSTOOD_CONFIG_FIELDS)
         if len(nonunderstood) > 0:
