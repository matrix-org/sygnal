# -*- coding: utf-8 -*-
# Copyright 2014 Leon Handreke
# Copyright 2017 New Vector Ltd
# Copyright 2019-2020 The Matrix.org Foundation C.I.C.
#
# Licensed under the Apache License, Version 2.0 (the "License");
# you may not use this file except in compliance with the License.
# You may obtain a copy of the License at
#
#     http://www.apache.org/licenses/LICENSE-2.0
#
# Unless required by applicable law or agreed to in writing, software
# distributed under the License is distributed on an "AS IS" BASIS,
# WITHOUT WARRANTIES OR CONDITIONS OF ANY KIND, either express or implied.
# See the License for the specific language governing permissions and
# limitations under the License.
import json
import logging
import time
from io import BytesIO

from opentracing import logs, tags
from prometheus_client import Counter, Gauge, Histogram
from twisted.internet.defer import DeferredSemaphore
from twisted.web.client import FileBodyProducer, HTTPConnectionPool, readBody
from twisted.web.http_headers import Headers

from sygnal.exceptions import (
    NotificationDispatchException,
    PushkinSetupException,
    TemporaryNotificationDispatchException,
)
from sygnal.helper.context_factory import ClientTLSOptionsFactory
from sygnal.helper.proxy.proxyagent_twisted import ProxyAgent
from sygnal.notifications import ConcurrencyLimitedPushkin
<<<<<<< HEAD
from sygnal.utils import (
    NotificationLoggerAdapter,
    glob_to_regex,
    json_decoder,
    twisted_sleep,
)
=======
from sygnal.utils import NotificationLoggerAdapter, json_decoder, twisted_sleep
>>>>>>> 59df2b77

QUEUE_TIME_HISTOGRAM = Histogram(
    "sygnal_gcm_queue_time", "Time taken waiting for a connection to GCM"
)

SEND_TIME_HISTOGRAM = Histogram(
    "sygnal_gcm_request_time", "Time taken to send HTTP request to GCM"
)

PENDING_REQUESTS_GAUGE = Gauge(
    "sygnal_pending_gcm_requests", "Number of GCM requests waiting for a connection"
)

ACTIVE_REQUESTS_GAUGE = Gauge(
    "sygnal_active_gcm_requests", "Number of GCM requests in flight"
)

RESPONSE_STATUS_CODES_COUNTER = Counter(
    "sygnal_gcm_status_codes",
    "Number of HTTP response status codes received from GCM",
    labelnames=["pushkin", "code"],
)

logger = logging.getLogger(__name__)

GCM_URL = b"https://fcm.googleapis.com/fcm/send"
MAX_TRIES = 3
RETRY_DELAY_BASE = 10
MAX_BYTES_PER_FIELD = 1024

# The error codes that mean a registration ID will never
# succeed and we should reject it upstream.
# We include NotRegistered here too for good measure, even
# though gcm-client 'helpfully' extracts these into a separate
# list.
BAD_PUSHKEY_FAILURE_CODES = [
    "MissingRegistration",
    "InvalidRegistration",
    "NotRegistered",
    "InvalidPackageName",
    "MismatchSenderId",
]

# Failure codes that mean the message in question will never
# succeed, so don't retry, but the registration ID is fine
# so we should not reject it upstream.
BAD_MESSAGE_FAILURE_CODES = ["MessageTooBig", "InvalidDataKey", "InvalidTtl"]

DEFAULT_MAX_CONNECTIONS = 20


class GcmPushkin(ConcurrencyLimitedPushkin):
    """
    Pushkin that relays notifications to Google/Firebase Cloud Messaging.
    """

    UNDERSTOOD_CONFIG_FIELDS = {
        "type",
        "api_key",
        "fcm_options",
        "max_connections",
    } | ConcurrencyLimitedPushkin.UNDERSTOOD_CONFIG_FIELDS

    def __init__(self, name, sygnal, config):
        super().__init__(name, sygnal, config)

        nonunderstood = set(self.cfg.keys()).difference(self.UNDERSTOOD_CONFIG_FIELDS)
        if len(nonunderstood) > 0:
            logger.warning(
                "The following configuration fields are not understood: %s",
                nonunderstood,
            )

        self.http_pool = HTTPConnectionPool(reactor=sygnal.reactor)
        self.max_connections = self.get_config(
            "max_connections", DEFAULT_MAX_CONNECTIONS
        )
        self.connection_semaphore = DeferredSemaphore(self.max_connections)
        self.http_pool.maxPersistentPerHost = self.max_connections

        tls_client_options_factory = ClientTLSOptionsFactory()

        # use the Sygnal global proxy configuration
        proxy_url = sygnal.config.get("proxy")

        self.http_agent = ProxyAgent(
            reactor=sygnal.reactor,
            pool=self.http_pool,
            contextFactory=tls_client_options_factory,
            proxy_url_str=proxy_url,
        )

        self.api_key = self.get_config("api_key")
        if not self.api_key:
            raise PushkinSetupException("No API key set in config")

        # Use the fcm_options config dictionary as a foundation for the body;
        # this lets the Sygnal admin choose custom FCM options
        # (e.g. content_available).
        self.base_request_body: dict = self.get_config("fcm_options", {})
        if not isinstance(self.base_request_body, dict):
            raise PushkinSetupException(
                "Config field fcm_options, if set, must be a dictionary of options"
            )

    @classmethod
    async def create(cls, name, sygnal, config):
        """
        Override this if your pushkin needs to call async code in order to
        be constructed. Otherwise, it defaults to just invoking the Python-standard
        __init__ constructor.

        Returns:
            an instance of this Pushkin
        """
        return cls(name, sygnal, config)

    async def _perform_http_request(self, body, headers):
        """
        Perform an HTTP request to the FCM server with the body and headers
        specified.
        Args:
            body (nested dict): Body. Will be JSON-encoded.
            headers (Headers): HTTP Headers.

        Returns:

        """
        body_producer = FileBodyProducer(BytesIO(json.dumps(body).encode()))

        # we use the semaphore to actually limit the number of concurrent
        # requests, since the HTTPConnectionPool will actually just lead to more
        # requests being created but not pooled – it does not perform limiting.
        with QUEUE_TIME_HISTOGRAM.time():
            with PENDING_REQUESTS_GAUGE.track_inprogress():
                await self.connection_semaphore.acquire()

        try:
            with SEND_TIME_HISTOGRAM.time():
                with ACTIVE_REQUESTS_GAUGE.track_inprogress():
                    response = await self.http_agent.request(
                        b"POST",
                        GCM_URL,
                        headers=Headers(headers),
                        bodyProducer=body_producer,
                    )
                    response_text = (await readBody(response)).decode()
        except Exception as exception:
            raise TemporaryNotificationDispatchException(
                "GCM request failure"
            ) from exception
        finally:
            self.connection_semaphore.release()
        return response, response_text

    async def _request_dispatch(self, n, log, body, headers, pushkeys, span):
        poke_start_time = time.time()

        failed = []

        response, response_text = await self._perform_http_request(body, headers)

        RESPONSE_STATUS_CODES_COUNTER.labels(
            pushkin=self.name, code=response.code
        ).inc()

        log.debug("GCM request took %f seconds", time.time() - poke_start_time)

        span.set_tag(tags.HTTP_STATUS_CODE, response.code)

        if 500 <= response.code < 600:
            log.debug("%d from server, waiting to try again", response.code)

            retry_after = None

            for header_value in response.headers.getRawHeaders(
                b"retry-after", default=[]
            ):
                retry_after = int(header_value)
                span.log_kv({"event": "gcm_retry_after", "retry_after": retry_after})

            raise TemporaryNotificationDispatchException(
                "GCM server error, hopefully temporary.", custom_retry_delay=retry_after
            )
        elif response.code == 400:
            log.error(
                "%d from server, we have sent something invalid! Error: %r",
                response.code,
                response_text,
            )
            # permanent failure: give up
            raise NotificationDispatchException("Invalid request")
        elif response.code == 401:
            log.error(
                "401 from server! Our API key is invalid? Error: %r", response_text
            )
            # permanent failure: give up
            raise NotificationDispatchException("Not authorised to push")
        elif response.code == 404:
            # assume they're all failed
            log.info("Reg IDs %r get 404 response; assuming unregistered", pushkeys)
            return pushkeys, []
        elif 200 <= response.code < 300:
            try:
                resp_object = json_decoder.decode(response_text)
            except ValueError:
                raise NotificationDispatchException("Invalid JSON response from GCM.")
            if "results" not in resp_object:
                log.error(
                    "%d from server but response contained no 'results' key: %r",
                    response.code,
                    response_text,
                )
            if len(resp_object["results"]) < len(pushkeys):
                log.error(
                    "Sent %d notifications but only got %d responses!",
                    len(n.devices),
                    len(resp_object["results"]),
                )
                span.log_kv(
                    {
                        logs.EVENT: "gcm_response_mismatch",
                        "num_devices": len(n.devices),
                        "num_results": len(resp_object["results"]),
                    }
                )

            # determine which pushkeys to retry or forget about
            new_pushkeys = []
            for i, result in enumerate(resp_object["results"]):
                if "error" in result:
                    log.warning(
                        "Error for pushkey %s: %s", pushkeys[i], result["error"]
                    )
                    span.set_tag("gcm_error", result["error"])
                    if result["error"] in BAD_PUSHKEY_FAILURE_CODES:
                        log.info(
                            "Reg ID %r has permanently failed with code %r: "
                            "rejecting upstream",
                            pushkeys[i],
                            result["error"],
                        )
                        failed.append(pushkeys[i])
                    elif result["error"] in BAD_MESSAGE_FAILURE_CODES:
                        log.info(
                            "Message for reg ID %r has permanently failed with code %r",
                            pushkeys[i],
                            result["error"],
                        )
                    else:
                        log.info(
                            "Reg ID %r has temporarily failed with code %r",
                            pushkeys[i],
                            result["error"],
                        )
                        new_pushkeys.append(pushkeys[i])
            return failed, new_pushkeys
        else:
            raise NotificationDispatchException(
                f"Unknown GCM response code {response.code}"
            )

    async def _dispatch_notification_unlimited(self, n, device, context):
        log = NotificationLoggerAdapter(logger, {"request_id": context.request_id})

        # `_dispatch_notification_unlimited` gets called once for each device in the
        # `Notification` with a matching app ID. We do something a little dirty and
        # perform all of our dispatches the first time we get called for a
        # `Notification` and do nothing for the rest of the times we get called.
        app_id_pattern = glob_to_regex(self.name, ignore_case=False)
        pushkeys = [
            device.pushkey
            for device in n.devices
            if app_id_pattern.match(device.app_id)
        ]
        # `pushkeys` ought to never be empty here. At the very least it should contain
        # `device`'s pushkey.

        if pushkeys[0] != device.pushkey:
            # We've already been asked to dispatch for this `Notification` and have
            # previously sent out the notification to all devices.
            return []

        # The pushkey is kind of secret because you can use it to send push
        # to someone.
        # span_tags = {"pushkeys": pushkeys}
        span_tags = {"gcm_num_devices": len(pushkeys)}

        with self.sygnal.tracer.start_span(
            "gcm_dispatch", tags=span_tags, child_of=context.opentracing_span
        ) as span_parent:
            data = GcmPushkin._build_data(n, device)
            headers = {
                b"User-Agent": ["sygnal"],
                b"Content-Type": ["application/json"],
                b"Authorization": ["key=%s" % (self.api_key,)],
            }

            # TODO: Implement collapse_key to queue only one message per room.
            failed = []

            body = self.base_request_body.copy()
            body["data"] = data
            body["priority"] = "normal" if n.prio == "low" else "high"

            for retry_number in range(0, MAX_TRIES):
                if len(pushkeys) == 1:
                    body["to"] = pushkeys[0]
                else:
                    body["registration_ids"] = pushkeys

                log.info("Sending (attempt %i) => %r", retry_number, pushkeys)

                try:
                    span_tags = {"retry_num": retry_number}

                    with self.sygnal.tracer.start_span(
                        "gcm_dispatch_try", tags=span_tags, child_of=span_parent
                    ) as span:
                        new_failed, new_pushkeys = await self._request_dispatch(
                            n, log, body, headers, pushkeys, span
                        )
                    pushkeys = new_pushkeys
                    failed += new_failed

                    if len(pushkeys) == 0:
                        break
                except TemporaryNotificationDispatchException as exc:
                    retry_delay = RETRY_DELAY_BASE * (2 ** retry_number)
                    if exc.custom_retry_delay is not None:
                        retry_delay = exc.custom_retry_delay

                    log.warning(
                        "Temporary failure, will retry in %d seconds",
                        retry_delay,
                        exc_info=True,
                    )

                    span_parent.log_kv(
                        {"event": "temporary_fail", "retrying_in": retry_delay}
                    )

                    await twisted_sleep(
                        retry_delay, twisted_reactor=self.sygnal.reactor
                    )

            if len(pushkeys) > 0:
                log.info("Gave up retrying reg IDs: %r", pushkeys)
            # Count the number of failed devices.
            span_parent.set_tag("gcm_num_failed", len(failed))
            return failed

    @staticmethod
    def _build_data(n, device):
        """
        Build the payload data to be sent.
        Args:
            n: Notification to build the payload for.
            device (Device): Device information to which the constructed payload
            will be sent.

        Returns:
            JSON-compatible dict
        """
        data = {}

        if device.data:
            data.update(device.data.get("default_payload", {}))

        for attr in [
            "event_id",
            "type",
            "sender",
            "room_name",
            "room_alias",
            "membership",
            "sender_display_name",
            "content",
            "room_id",
        ]:
            if hasattr(n, attr):
                data[attr] = getattr(n, attr)
                # Truncate fields to a sensible maximum length. If the whole
                # body is too long, GCM will reject it.
                if data[attr] is not None and len(data[attr]) > MAX_BYTES_PER_FIELD:
                    data[attr] = data[attr][0:MAX_BYTES_PER_FIELD]

        data["prio"] = "high"
        if n.prio == "low":
            data["prio"] = "normal"

        if getattr(n, "counts", None):
            data["unread"] = n.counts.unread
            data["missed_calls"] = n.counts.missed_calls

        return data<|MERGE_RESOLUTION|>--- conflicted
+++ resolved
@@ -33,16 +33,12 @@
 from sygnal.helper.context_factory import ClientTLSOptionsFactory
 from sygnal.helper.proxy.proxyagent_twisted import ProxyAgent
 from sygnal.notifications import ConcurrencyLimitedPushkin
-<<<<<<< HEAD
 from sygnal.utils import (
     NotificationLoggerAdapter,
     glob_to_regex,
     json_decoder,
     twisted_sleep,
 )
-=======
-from sygnal.utils import NotificationLoggerAdapter, json_decoder, twisted_sleep
->>>>>>> 59df2b77
 
 QUEUE_TIME_HISTOGRAM = Histogram(
     "sygnal_gcm_queue_time", "Time taken waiting for a connection to GCM"
