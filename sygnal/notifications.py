--- conflicted
+++ resolved
@@ -137,14 +137,11 @@
             )
         return self.cfg[key]
 
-<<<<<<< HEAD
     def handles_appid(self, appid: str) -> bool:
         """Checks whether the pushkin is responsible for the given app ID"""
         return self.name == appid or self.appid_pattern.match(appid) is not None
 
-=======
     @abc.abstractmethod
->>>>>>> aa055e11
     async def dispatch_notification(
         self, n: Notification, device: Device, context: "NotificationContext"
     ) -> List[str]:
