--- conflicted
+++ resolved
@@ -3,16 +3,10 @@
 var/
 sygnal.pid
 sygnal.db
-<<<<<<< HEAD
-/_trial_temp*
-/.idea
-*.egg-info
-=======
 _trial_temp*
 
 /.idea
 /.eggs
 /*.egg-info
 /build
-/dist
->>>>>>> 98c48f87
+/dist