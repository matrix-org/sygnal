--- conflicted
+++ resolved
@@ -15,10 +15,7 @@
 /dist
 /.tox
 /.python-version
-<<<<<<< HEAD
+/htmlcov
 
 .vscode/
-.idea/
-=======
-/htmlcov
->>>>>>> 4f4d7ce0
+.idea/