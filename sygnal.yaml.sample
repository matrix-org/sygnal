##
# This is a configuration for Sygnal, the reference Push Gateway for Matrix
# See: matrix.org
##

## Logging #
#
log:
  # Specify a Python logging 'dictConfig', as described at:
  #   https://docs.python.org/3.7/library/logging.config.html#logging.config.dictConfig
  #
  setup:
    version: 1
    formatters:
      normal:
        format: "%(asctime)s [%(process)d] %(levelname)-5s %(name)s %(message)s"
    handlers:
      # This handler prints to Standard Error
      #
      stderr:
        class: "logging.StreamHandler"
        formatter: "normal"
        stream: "ext://sys.stderr"

      # This handler prints to Standard Output.
      #
      stdout:
        class: "logging.StreamHandler"
        formatter: "normal"
        stream: "ext://sys.stdout"

      # This handler demonstrates logging to a text file on the filesystem.
      # You can use logrotate(8) to perform log rotation.
      #
      file:
        class: "logging.handlers.WatchedFileHandler"
        formatter: "normal"
        filename: "./sygnal.log"
    loggers:
      # sygnal.access contains the access logging lines.
      # Comment out this section if you don't want to give access logging
      # any special treatment.
      #
      sygnal.access:
        propagate: false
        handlers: ["stdout"]
        level: "INFO"

      # sygnal contains log lines from Sygnal itself.
      # You can comment out this section to fall back to the root logger.
      #
      sygnal:
        propagate: false
        handlers: ["stderr", "file"]

    root:
      # Specify the handler(s) to send log messages to.
      handlers: ["stderr"]
      level: "INFO"


  access:
    # Specify whether or not to trust the IP address in the `X-Forwarded-For`
    # header. In general, you want to enable this if and only if you are using a
    # reverse proxy which is configured to emit it.
    #
    x_forwarded_for: false

## HTTP Server (Matrix Push Gateway API) #
#
http:
  # Specify a list of interface addresses to bind to.
  #
  # This example listens on the IPv4 loopback device:
  bind_addresses: ['127.0.0.1']
  # This example listens on all IPv4 interfaces:
  #bind_addresses: ['0.0.0.0']
  # This example listens on all IPv4 and IPv6 interfaces:
  #bind_addresses: ['0.0.0.0', '::']

  # Specify the port number to listen on.
  #
  port: 5000

## Metrics #
#
metrics:
  ## Prometheus #
  #
  prometheus:
    # Specify whether or not to enable Prometheus.
    #
    enabled: false

    # Specify an address for the Prometheus HTTP Server to listen on.
    #
    address: '127.0.0.1'

    # Specify a port for the Prometheus HTTP Server to listen on.
    #
    port: 8000

  ## OpenTracing #
  #
  opentracing:
    # Specify whether or not to enable OpenTracing.
    #
    enabled: false

    # Specify an implementation of OpenTracing to use. Currently only 'jaeger'
    # is supported.
    #
    implementation: jaeger

    # Specify the service name to be reported to the tracer.
    #
    service_name: sygnal

    # Specify configuration values to pass to jaeger_client.
    #
    jaeger:
      sampler:
        type: 'const'
        param: 1
#        local_agent:
#          reporting_host: '127.0.0.1'
#          reporting_port:
      logging: true

  ## Sentry #
  #
  sentry:
    # Specify whether or not to enable Sentry.
    #
    enabled: false

    # Specify your Sentry DSN if you enable Sentry
    #
    #dsn: "https://<key>@sentry.example.org/<project>"

## Pushkins/Apps #
#
# Add a section for every push application here.
# Specify the pushkey for the application and also the type.
# For the type, you may specify a fully-qualified Python classname if desired.
#
# event_handlers offer a possibility configure certain pushers to only consider certain events and treat them in a
# specific way. If no event_handler is specified default behavior applies
#
apps:
  # This is an example APNs push configuration using certificate authentication.
  #
  #com.example.myapp.ios:
  #  type: apns
  #  certfile: com.example.myApp_prod_APNS.pem
  # # Available handlers on apns are (voip | event | message)
  # # - voip: sends a voip type notification containing no alert and only call specific information
  # # - event: sends a notification containing no alert and a payload only containing event_id and room_id if available
  # # - message: represents the default behavior including all event specific information in an alert
  #  event_handlers:
  #    'm.call.invite': voip
  #    'm.room.message': message

  # This is an example APNs push configuration using key authentication.
  #
  #com.example.myapp2.ios:
  #  type: apns
  #  keyfile: my_key.p8
  #  key_id: MY_KEY_ID
  #  team_id: MY_TEAM_ID
  #  topic: MY_TOPIC
  # # Configures which handler should be used to send notifications for a specific event
  # # Available handlers on apns are (voip | event | message)
  # # - voip: sends a voip type notification containing no alert and only call specific information
  # # - event: sends a notification containing no alert and a payload only containing event_id and room_id if available
  # # - message: represents the default behavior including all event specific information in an alert
  #  event_handlers:
  #    'm.call.invite': voip
  #    'm.room.message': message

  # This is an example GCM/FCM push configuration.
  #
  #com.example.myapp.android:
  #  type: gcm
  #  api_key: your_api_key_for_gcm
  #  # This is the maximum number of connections to GCM servers at any one time
  #  # the default is 20.
  #  #max_connections: 20
  #  event_handlers are currently not implemented for the gcm pushkin

  # This is an example Firebase Cloud Messaging v1 push configuration.
  #
  #com.example.myapp.firebase:
  #  type: firebase
  #  credentials: path_to_service_account_json_file
  #  # This is a map of message types to bodies for notifications.
  #  message_types:
  #    'm.image': 📷
  #    'm.audio': 🎵
  #    'm.video': 🎬
<<<<<<< HEAD
  # # Available handlers on firebase are (event | message)
  # # - event: represents a data push containing no notification (used for background notifications on android)
  # # - message: represents the default behavior including all event specific information as data and notification payload
  #  event_handlers:
  #    'm.room.message': message
  #    'm.call.invite': event
=======
  #  event_types:
  #    'm.room.message': ""
>>>>>>> 15f23340
  #  # This is the maximum number of connections to Firebase servers at any one time.
  #  #max_connections: 20
<|MERGE_RESOLUTION|>--- conflicted
+++ resolved
@@ -198,16 +198,13 @@
   #    'm.image': 📷
   #    'm.audio': 🎵
   #    'm.video': 🎬
-<<<<<<< HEAD
+  #  event_types:
+  #    'm.room.message': ""
   # # Available handlers on firebase are (event | message)
   # # - event: represents a data push containing no notification (used for background notifications on android)
   # # - message: represents the default behavior including all event specific information as data and notification payload
   #  event_handlers:
   #    'm.room.message': message
   #    'm.call.invite': event
-=======
-  #  event_types:
-  #    'm.room.message': ""
->>>>>>> 15f23340
   #  # This is the maximum number of connections to Firebase servers at any one time.
-  #  #max_connections: 20
+  #  #max_connections: 20